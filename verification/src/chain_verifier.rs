--- conflicted
+++ resolved
@@ -302,13 +302,8 @@
 			let mut last = 0;
 			for num_task in 0..TRANSACTIONS_VERIFY_THREADS {
 				let from = last;
-<<<<<<< HEAD
-				last = ::std::cmp::max(1, block.transactions.len() / TRANSACTIONS_VERIFY_THREADS);
+				last = from + ::std::cmp::max(1, block.transactions.len() / TRANSACTIONS_VERIFY_THREADS);
 				if num_task == TRANSACTIONS_VERIFY_THREADS - 1 { last = block.transactions.len(); };
-=======
-				last = from + ::std::cmp::max(1, block.transaction_count() / TRANSACTIONS_VERIFY_THREADS);
-				if num_task == TRANSACTIONS_VERIFY_THREADS - 1 { last = block.transaction_count(); };
->>>>>>> 9a3c8de6
 				transaction_tasks.push(Task::new(block, location.height(), from, last));
 			}
 
