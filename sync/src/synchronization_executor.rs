use std::sync::Arc;
use std::collections::HashMap;
use parking_lot::Mutex;
use chain::{Block, BlockHeader, RepresentH256};
use message::common::{InventoryVector, InventoryType};
use message::types;
use primitives::hash::H256;
use p2p::OutboundSyncConnectionRef;
use synchronization_chain::ChainRef;
use synchronization_server::ServerTaskIndex;
use local_node::PeersConnections;

pub type LocalSynchronizationTaskExecutorRef = Arc<Mutex<LocalSynchronizationTaskExecutor>>;

/// Synchronization task executor
pub trait TaskExecutor : Send + 'static {
	fn execute(&mut self, task: Task);
}

/// Synchronization task for the peer.
#[derive(Debug, PartialEq)]
pub enum Task {
	/// Request given blocks.
	RequestBlocks(usize, Vec<H256>),
	/// Request blocks headers using full getheaders.block_locator_hashes.
	RequestBlocksHeaders(usize),
	/// Request memory pool contents
	RequestTransactions(usize, Vec<H256>),
	/// Request memory pool contents
	RequestMemoryPool(usize),
	/// Send block.
	SendBlock(usize, Block, ServerTaskIndex),
	/// Send notfound
	SendNotFound(usize, Vec<InventoryVector>, ServerTaskIndex),
	/// Send inventory
	SendInventory(usize, Vec<InventoryVector>, ServerTaskIndex),
	/// Send headers
	SendHeaders(usize, Vec<BlockHeader>, ServerTaskIndex),
	/// Notify io about ignored request
	Ignore(usize, u32),
}

/// Synchronization tasks executor
pub struct LocalSynchronizationTaskExecutor {
	/// Active synchronization peers
	peers: HashMap<usize, OutboundSyncConnectionRef>,
	/// Synchronization chain
	chain: ChainRef,
}

impl LocalSynchronizationTaskExecutor {
	pub fn new(chain: ChainRef) -> Arc<Mutex<Self>> {
		Arc::new(Mutex::new(LocalSynchronizationTaskExecutor {
			peers: HashMap::new(),
			chain: chain,
		}))
	}
}

impl PeersConnections for LocalSynchronizationTaskExecutor {
	fn add_peer_connection(&mut self, index: usize, connection: OutboundSyncConnectionRef) {
		self.peers.insert(index, connection);
	}

	fn remove_peer_connection(&mut self, index: usize) {
		self.peers.remove(&index);
	}
}

impl TaskExecutor for LocalSynchronizationTaskExecutor {
	fn execute(&mut self, task: Task) {
		// TODO: what is types::GetBlocks::version here? (@ PR#37)

		match task {
			Task::RequestBlocks(peer_index, blocks_hashes) => {
				let getdata = types::GetData {
					inventory: blocks_hashes.into_iter()
						.map(|hash| InventoryVector {
							inv_type: InventoryType::MessageBlock,
							hash: hash,
						}).collect()
				};

				if let Some(connection) = self.peers.get_mut(&peer_index) {
					trace!(target: "sync", "Querying {} unknown blocks from peer#{}", getdata.inventory.len(), peer_index);
					connection.send_getdata(&getdata);
				}
			},
			Task::RequestBlocksHeaders(peer_index) => {
				let block_locator_hashes = self.chain.read().block_locator_hashes();
				let getheaders = types::GetHeaders {
					version: 0,
					block_locator_hashes: block_locator_hashes,
					hash_stop: H256::default(),
				};

				if let Some(connection) = self.peers.get_mut(&peer_index) {
					trace!(target: "sync", "Request blocks hashes from peer#{} using getheaders", peer_index);
					connection.send_getheaders(&getheaders);
				}
			},
<<<<<<< HEAD
			Task::RequestMemoryPool(peer_index) => {
				let mempool = types::MemPool;

				if let Some(connection) = self.peers.get_mut(&peer_index) {
					let connection = &mut *connection;
					trace!(target: "sync", "Querying memory pool contents from peer#{}", peer_index);
					connection.send_mempool(&mempool);
				}
			},
			Task::RequestTransactions(peer_index, transactions_hashes) => {
				let getdata = types::GetData {
					inventory: transactions_hashes.into_iter()
						.map(|hash| InventoryVector {
							inv_type: InventoryType::MessageTx,
							hash: hash,
						}).collect()
				};

				if let Some(connection) = self.peers.get_mut(&peer_index) {
					let connection = &mut *connection;
					trace!(target: "sync", "Querying {} unknown transactions from peer#{}", getdata.inventory.len(), peer_index);
					connection.send_getdata(&getdata);
				}
			},
			Task::SendBlock(peer_index, block) => {
=======
			Task::SendBlock(peer_index, block, id) => {
>>>>>>> de87b6f0
				let block_message = types::Block {
					block: block,
				};

				if let Some(connection) = self.peers.get_mut(&peer_index) {
					trace!(target: "sync", "Sending block {:?} to peer#{}", block_message.block.hash(), peer_index);
					connection.send_block(&block_message, id.raw(), id.is_final());
				}
			},
			Task::SendNotFound(peer_index, unknown_inventory, id) => {
				let notfound = types::NotFound {
					inventory: unknown_inventory,
				};

				if let Some(connection) = self.peers.get_mut(&peer_index) {
					trace!(target: "sync", "Sending notfound to peer#{} with {} items", peer_index, notfound.inventory.len());
					connection.send_notfound(&notfound, id.raw(), id.is_final());
				}
			},
			Task::SendInventory(peer_index, inventory, id) => {
				let inventory = types::Inv {
					inventory: inventory,
				};

				if let Some(connection) = self.peers.get_mut(&peer_index) {
					trace!(target: "sync", "Sending inventory to peer#{} with {} items", peer_index, inventory.inventory.len());
					connection.send_inventory(&inventory, id.raw(), id.is_final());
				}
			},
			Task::SendHeaders(peer_index, headers, id) => {
				let headers = types::Headers {
					headers: headers,
				};

				if let Some(connection) = self.peers.get_mut(&peer_index) {
					trace!(target: "sync", "Sending headers to peer#{} with {} items", peer_index, headers.headers.len());
					connection.send_headers(&headers, id.raw(), id.is_final());
				}
			},
			Task::Ignore(peer_index, id) => {
				if let Some(connection) = self.peers.get_mut(&peer_index) {
					trace!(target: "sync", "Ignoring request from peer#{} with id {}", peer_index, id);
					connection.ignored(id);
				}
			},
		}
	}
}

#[cfg(test)]
pub mod tests {
	use super::*;
	use std::sync::Arc;
	use std::mem::replace;
	use std::time;
	use parking_lot::{Mutex, Condvar};
	use local_node::PeersConnections;
	use p2p::OutboundSyncConnectionRef;

	pub struct DummyTaskExecutor {
		tasks: Vec<Task>,
		waiter: Arc<Condvar>,
	}

	impl DummyTaskExecutor {
		pub fn new() -> Arc<Mutex<Self>> {
			Arc::new(Mutex::new(DummyTaskExecutor {
				tasks: Vec::new(),
				waiter: Arc::new(Condvar::new()),
			}))
		}

		pub fn wait_tasks_for(executor: Arc<Mutex<Self>>, timeout_ms: u64) -> Vec<Task> {
			let mut executor = executor.lock();
			if executor.tasks.is_empty() {
				let waiter = executor.waiter.clone();
				waiter.wait_for(&mut executor, time::Duration::from_millis(timeout_ms)).timed_out();
			}
			executor.take_tasks()
		}

		pub fn wait_tasks(executor: Arc<Mutex<Self>>) -> Vec<Task> {
			DummyTaskExecutor::wait_tasks_for(executor, 1000)
		}

		pub fn take_tasks(&mut self) -> Vec<Task> {
			replace(&mut self.tasks, Vec::new())
		}
	}

	impl PeersConnections for DummyTaskExecutor {
		fn add_peer_connection(&mut self, _: usize, _: OutboundSyncConnectionRef) {}
		fn remove_peer_connection(&mut self, _: usize) {}
	}

	impl TaskExecutor for DummyTaskExecutor {
		fn execute(&mut self, task: Task) {
			self.tasks.push(task);
			self.waiter.notify_one();
		}
	}
}<|MERGE_RESOLUTION|>--- conflicted
+++ resolved
@@ -99,7 +99,6 @@
 					connection.send_getheaders(&getheaders);
 				}
 			},
-<<<<<<< HEAD
 			Task::RequestMemoryPool(peer_index) => {
 				let mempool = types::MemPool;
 
@@ -124,10 +123,7 @@
 					connection.send_getdata(&getdata);
 				}
 			},
-			Task::SendBlock(peer_index, block) => {
-=======
 			Task::SendBlock(peer_index, block, id) => {
->>>>>>> de87b6f0
 				let block_message = types::Block {
 					block: block,
 				};
